--- conflicted
+++ resolved
@@ -67,15 +67,9 @@
 	}
 
 	stdcli.RegisterCommand(cli.Command{
-<<<<<<< HEAD
 		Name:        "resources",
 		Aliases: []string{"services"},
 		Description: "manage external resources [prev. services]",
-=======
-		Name:        "services",
-		Aliases:     []string{"resources"},
-		Description: "manage resources [prev. services]",
->>>>>>> 73115209
 		Usage:       "",
 		Action:      cmdServices,
 		Flags:       []cli.Flag{rackFlag},
