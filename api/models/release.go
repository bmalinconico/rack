package models

import (
	"encoding/json"
	"fmt"
	"html/template"
	"os"
	"os/exec"
	"regexp"
	"strconv"
	"strings"
	"time"

	"github.com/aws/aws-sdk-go/aws"
	"github.com/aws/aws-sdk-go/service/cloudformation"
	"github.com/aws/aws-sdk-go/service/dynamodb"
	"github.com/aws/aws-sdk-go/service/iam"
	"github.com/convox/rack/api/crypt"
	"github.com/convox/rack/manifest"
)

// set to false when testing for deterministic ports
var ManifestRandomPorts = true

type Release struct {
	Id       string    `json:"id"`
	App      string    `json:"app"`
	Build    string    `json:"build"`
	Env      string    `json:"env"`
	Manifest string    `json:"manifest"`
	Created  time.Time `json:"created"`
}

type Releases []Release

func NewRelease(app string) Release {
	return Release{
		Id:  generateId("R", 10),
		App: app,
	}
}

func GetRelease(app, id string) (*Release, error) {
	if id == "" {
		return nil, fmt.Errorf("no release id")
	}

	req := &dynamodb.GetItemInput{
		ConsistentRead: aws.Bool(true),
		Key: map[string]*dynamodb.AttributeValue{
			"id": &dynamodb.AttributeValue{S: aws.String(id)},
		},
		TableName: aws.String(releasesTable(app)),
	}

	res, err := DynamoDB().GetItem(req)

	if err != nil {
		return nil, err
	}

	if res.Item == nil {
		return nil, fmt.Errorf("no such release: %s", id)
	}

	release := releaseFromItem(res.Item)

	return release, nil
}

func (r *Release) Save() error {
	if r.Id == "" {
		return fmt.Errorf("Id must not be blank")
	}

	if r.Created.IsZero() {
		r.Created = time.Now()
	}

	req := &dynamodb.PutItemInput{
		Item: map[string]*dynamodb.AttributeValue{
			"id":      &dynamodb.AttributeValue{S: aws.String(r.Id)},
			"app":     &dynamodb.AttributeValue{S: aws.String(r.App)},
			"created": &dynamodb.AttributeValue{S: aws.String(r.Created.Format(SortableTime))},
		},
		TableName: aws.String(releasesTable(r.App)),
	}

	if r.Build != "" {
		req.Item["build"] = &dynamodb.AttributeValue{S: aws.String(r.Build)}
	}

	if r.Env != "" {
		req.Item["env"] = &dynamodb.AttributeValue{S: aws.String(r.Env)}
	}

	if r.Manifest != "" {
		req.Item["manifest"] = &dynamodb.AttributeValue{S: aws.String(r.Manifest)}
	}

	_, err := DynamoDB().PutItem(req)

	if err != nil {
		return err
	}

	app, err := GetApp(r.App)

	if err != nil {
		return err
	}

	env := []byte(r.Env)

	if app.Parameters["Key"] != "" {
		cr := crypt.New(os.Getenv("AWS_REGION"), os.Getenv("AWS_ACCESS"), os.Getenv("AWS_SECRET"))

		env, err = cr.Encrypt(app.Parameters["Key"], []byte(env))

		if err != nil {
			return err
		}
	}

	NotifySuccess("release:create", map[string]string{"id": r.Id, "app": r.App})

	return S3Put(app.Outputs["Settings"], fmt.Sprintf("releases/%s/env", r.Id), env, true)
}

func (r *Release) Promote() error {
	app, err := GetApp(r.App)
	if err != nil {
		return err
	}

	formation, err := r.Formation()
	if err != nil {
		return err
	}

	// If release formation was saved in S3, get that instead
	f, err := s3Get(app.Outputs["Settings"], fmt.Sprintf("templates/%s", r.Id))
	if err != nil && awserrCode(err) != "NoSuchKey" {
		return err
	}
	if err == nil {
		formation = string(f)
	}

	fmt.Printf("ns=kernel at=release.promote at=s3Get found=%t\n", err == nil)

	existing, err := formationParameters(formation)
	if err != nil {
		return err
	}

	app.Parameters["Environment"] = r.EnvironmentUrl()
	app.Parameters["Kernel"] = CustomTopic
	app.Parameters["Release"] = r.Id
	app.Parameters["Version"] = os.Getenv("RELEASE")
	app.Parameters["VPCCIDR"] = os.Getenv("VPCCIDR")

	if os.Getenv("ENCRYPTION_KEY") != "" {
		app.Parameters["Key"] = os.Getenv("ENCRYPTION_KEY")
	}

	// SubnetsPrivate is a List<AWS::EC2::Subnet::Id> and can not be empty
	// So reuse SUBNETS if SUBNETS_PRIVATE is not set
	subnetsPrivate := os.Getenv("SUBNETS_PRIVATE")
	if subnetsPrivate == "" {
		subnetsPrivate = os.Getenv("SUBNETS")
	}

	app.Parameters["SubnetsPrivate"] = subnetsPrivate

	m, err := manifest.Load([]byte(r.Manifest))
	if err != nil {
		return err
	}

<<<<<<< HEAD
	for _, entry := range m.Services {
=======
	healthOptions := []string{"port", "path", "timeout"}

	for _, entry := range manifest {
		entryName := UpperName(entry.Name)
		for _, option := range healthOptions {
			if val := entry.Label(fmt.Sprintf("convox.health.%s", option)); val != "" {
				param := fmt.Sprintf("%sHealth%s", entryName, strings.Title(option))
				app.Parameters[param] = val
			}
		}

>>>>>>> 24b0c4ec
		// set all of WebCount=1, WebCpu=0, WebMemory=256 and WebFormation=1,0,256 style parameters
		// so new deploys and rollbacks have the expected parameters
		if vals, ok := app.Parameters[fmt.Sprintf("%sFormation", UpperName(entry.Name))]; ok {
			parts := strings.SplitN(vals, ",", 3)
			if len(parts) != 3 {
				return fmt.Errorf("%s formation settings not in Count,Cpu,Memory format", entry.Name)
			}

			_, err = strconv.Atoi(parts[0])
			if err != nil {
				return fmt.Errorf("%s %s not numeric", entry.Name, "count")
			}

			_, err = strconv.Atoi(parts[1])
			if err != nil {
				return fmt.Errorf("%s %s not numeric", entry.Name, "CPU")
			}

			_, err = strconv.Atoi(parts[2])
			if err != nil {
				return fmt.Errorf("%s %s not numeric", entry.Name, "memory")
			}

			app.Parameters[fmt.Sprintf("%sDesiredCount", UpperName(entry.Name))] = parts[0]
			app.Parameters[fmt.Sprintf("%sCpu", UpperName(entry.Name))] = parts[1]
			app.Parameters[fmt.Sprintf("%sMemory", UpperName(entry.Name))] = parts[2]
		} else {
			parts := []string{"1", "0", "256"}

			if v := app.Parameters[fmt.Sprintf("%sDesiredCount", UpperName(entry.Name))]; v != "" {
				parts[0] = v
			}

			if v := app.Parameters[fmt.Sprintf("%sCpu", UpperName(entry.Name))]; v != "" {
				parts[1] = v
			}

			if v := app.Parameters[fmt.Sprintf("%sMemory", UpperName(entry.Name))]; v != "" {
				parts[2] = v
			}

			app.Parameters[fmt.Sprintf("%sFormation", UpperName(entry.Name))] = strings.Join(parts, ",")
		}

		for _, mapping := range entry.Ports {
			certParam := fmt.Sprintf("%sPort%dCertificate", UpperName(entry.Name), mapping.Balancer)
			protoParam := fmt.Sprintf("%sPort%dProtocol", UpperName(entry.Name), mapping.Balancer)
			proxyParam := fmt.Sprintf("%sPort%dProxy", UpperName(entry.Name), mapping.Balancer)
			secureParam := fmt.Sprintf("%sPort%dSecure", UpperName(entry.Name), mapping.Balancer)

			app.Parameters[protoParam] = entry.Labels[fmt.Sprintf("convox.port.%d.protocol", mapping.Balancer)]

			// default protocol is tcp, or tls if they have a certificate set
			if app.Parameters[protoParam] == "" {
				if app.Parameters[certParam] == "" {
					app.Parameters[protoParam] = "tcp"
				} else {
					app.Parameters[protoParam] = "tls"
				}
			}

			if entry.Labels[fmt.Sprintf("convox.port.%d.proxy", mapping.Balancer)] == "true" {
				app.Parameters[proxyParam] = "Yes"
			} else {
				app.Parameters[proxyParam] = "No"
			}

			// only change the secure parameter if a label is set for backwards compat
			switch entry.Labels[fmt.Sprintf("convox.port.%d.secure", mapping.Balancer)] {
			case "true":
				app.Parameters[secureParam] = "Yes"
			case "false":
				app.Parameters[secureParam] = "No"
			}

			switch app.Parameters[protoParam] {
			case "https", "tls":
				if app.Parameters[certParam] == "" {
					name := fmt.Sprintf("cert-%d", time.Now().Unix())

					body, key, err := GenerateSelfSignedCertificate("*.*.elb.amazonaws.com")
					if err != nil {
						return err
					}

					input := &iam.UploadServerCertificateInput{
						CertificateBody:       aws.String(string(body)),
						PrivateKey:            aws.String(string(key)),
						ServerCertificateName: aws.String(name),
					}

					// upload certificate
					res, err := IAM().UploadServerCertificate(input)
					if err != nil {
						return err
					}

					app.Parameters[certParam] = *res.ServerCertificateMetadata.Arn
				}
			}
		}
	}

	params := []*cloudformation.Parameter{}

	for key, value := range app.Parameters {
		if _, ok := existing[key]; ok {
			params = append(params, &cloudformation.Parameter{ParameterKey: aws.String(key), ParameterValue: aws.String(value)})
		}
	}

	err = S3Put(app.Outputs["Settings"], fmt.Sprintf("templates/%s", r.Id), []byte(formation), false)
	if err != nil {
		return err
	}

	url := fmt.Sprintf("https://s3.amazonaws.com/%s/templates/%s", app.Outputs["Settings"], r.Id)

	req := &cloudformation.UpdateStackInput{
		Capabilities: []*string{aws.String("CAPABILITY_IAM")},
		StackName:    aws.String(app.StackName()),
		TemplateURL:  aws.String(url),
		Parameters:   params,
	}

	_, err = UpdateStack(req)

	NotifySuccess("release:promote", map[string]string{
		"app": r.App,
		"id":  r.Id,
	})

	return err
}

func (r *Release) EnvironmentUrl() string {
	app, err := GetApp(r.App)

	if err != nil {
		fmt.Fprintf(os.Stderr, "error: %s\n", err)
		return ""
	}

	return fmt.Sprintf("https://%s.s3.amazonaws.com/releases/%s/env", app.Outputs["Settings"], r.Id)
}

func (r *Release) Formation() (string, error) {
	app, err := GetApp(r.App)
	if err != nil {
		return "", err
	}

	manifest, err := manifest.Load([]byte(r.Manifest))
	if err != nil {
		return "", err
	}

	// Bound apps do not use the StackName as ELB name.
	if !app.IsBound() {
		// try to figure out which process to map to the main load balancer
		primary, err := primaryProcess(app.StackName())

		if err != nil {
			return "", err
		}

		// if we dont have a primary default to a process named web
		_, ok := manifest.Services["web"]
		if primary == "" && ok {
			primary = "web"
		}

		// if we still dont have a primary try the first process with external ports
		if primary == "" && manifest.HasExternalPorts() {
			for _, entry := range manifest.Services {
				if len(entry.ExternalPorts()) > 0 {
					primary = entry.Name
					break
				}
			}
		}

		// for i, entry := range manifest.Services {
		// 	if entry.Name == primary {
		// 		entry.primary = true
		// 	}
		// }
	}

	// set the image
	for i, entry := range manifest.Services {
		s := manifest.Services[i]
		s.Image = entry.RegistryImage(app.Name, r.Build, app.Outputs)
		manifest.Services[i] = s
	}

	manifest, err = r.resolveLinks(*app, manifest)
	if err != nil {
		return "", err
	}

	return app.Formation(*manifest)
}

func (r *Release) resolveLinks(app App, manifest *manifest.Manifest) (*manifest.Manifest, error) {
	m := *manifest

	endpoint, err := AppDockerLogin(app)

	if err != nil {
		return &m, fmt.Errorf("could not log into %q", endpoint)
	}

	for i, entry := range m.Services {
		var inspect []struct {
			Config struct {
				Env []string
			}
		}

		imageName := entry.Image

		cmd := exec.Command("docker", "pull", imageName)
		out, err := cmd.CombinedOutput()
		fmt.Printf("ns=kernel at=release.formation at=entry.pull imageName=%q out=%q err=%q\n", imageName, string(out), err)
		if err != nil {
			return &m, fmt.Errorf("could not pull %q", imageName)
		}

		cmd = exec.Command("docker", "inspect", imageName)
		out, err = cmd.CombinedOutput()
		// fmt.Printf("ns=kernel at=release.formation at=entry.inspect imageName=%q out=%q err=%q\n", imageName, string(out), err)
		if err != nil {
			return &m, fmt.Errorf("could not inspect %q", imageName)
		}

		err = json.Unmarshal(out, &inspect)
		if err != nil {
			fmt.Printf("ns=kernel at=release.formation at=entry.unmarshal err=%q\n", err)
			return &m, fmt.Errorf("could not inspect %q", imageName)
		}

		entry.Exports = make(map[string]string)
		linkableEnvs := make([]string, len(entry.Environment))
		for k, v := range entry.Environment {
			val := fmt.Sprintf("%s=%s", k, v)
			linkableEnvs = append(linkableEnvs, val)
		}

		if len(inspect) == 1 {
			linkableEnvs = append(linkableEnvs, inspect[0].Config.Env...)
		}

		for _, val := range linkableEnvs {
			if strings.HasPrefix(val, "LINK_") {
				parts := strings.SplitN(val, "=", 2)
				if len(parts) == 2 {
					entry.Exports[parts[0]] = parts[1]
					m.Services[i] = entry
				}
			}
		}
	}

	for i, entry := range m.Services {
		entry.LinkVars = make(map[string]template.HTML)
		for _, link := range entry.Links {
			other, ok := m.Services[link]
			if !ok {
				return &m, fmt.Errorf("Cannot find link %q", link)
			}

			scheme := other.Exports["LINK_SCHEME"]
			if scheme == "" {
				scheme = "tcp"
			}

			mb := manifest.GetBalancer(link)
			if mb == nil {
				// commented out to be less strict, just don't create the link
				//return m, fmt.Errorf("Cannot discover balancer for link %q", link)
				continue
			}
			host := fmt.Sprintf(`{ "Fn::If" : [ "Enabled%s", { "Fn::GetAtt" : [ "%s", "DNSName" ] }, "DISABLED" ] }`, UpperName(other.Name), mb.ResourceName())

			if len(other.Ports) == 0 {
				// commented out to be less strict, just don't create the link
				// return m, fmt.Errorf("Cannot link to %q because it does not expose ports in the manifest", link)
				continue
			}

			port := other.Ports[0]

			path := other.Exports["LINK_PATH"]

			var userInfo string
			if other.Exports["LINK_USERNAME"] != "" || other.Exports["LINK_PASSWORD"] != "" {
				userInfo = fmt.Sprintf("%s:%s@", other.Exports["LINK_USERNAME"], other.Exports["LINK_PASSWORD"])
			}

			html := fmt.Sprintf(`{ "Fn::Join": [ "", [ "%s", "://", "%s", %s, ":", "%s", "%s" ] ] }`,
				scheme, userInfo, host, port, path)

			prefix := strings.ToUpper(link) + "_"
			prefix = strings.Replace(prefix, "-", "_", -1)
			entry.LinkVars[prefix+"HOST"] = template.HTML(host)
			entry.LinkVars[prefix+"SCHEME"] = template.HTML(fmt.Sprintf("%q", scheme))
			entry.LinkVars[prefix+"PORT"] = template.HTML(fmt.Sprintf("%q", port))
			entry.LinkVars[prefix+"PASSWORD"] = template.HTML(fmt.Sprintf("%q", other.Exports["LINK_PASSWORD"]))
			entry.LinkVars[prefix+"USERNAME"] = template.HTML(fmt.Sprintf("%q", other.Exports["LINK_USERNAME"]))
			entry.LinkVars[prefix+"PATH"] = template.HTML(fmt.Sprintf("%q", path))
			entry.LinkVars[prefix+"URL"] = template.HTML(html)
			m.Services[i] = entry
		}
	}

	return &m, nil
}

var regexpPrimaryProcess = regexp.MustCompile(`\[":",\["TCP",\{"Ref":"([A-Za-z]+)Port\d+Host`)

// try to determine which process to map to the main load balancer
func primaryProcess(stackName string) (string, error) {
	res, err := CloudFormation().GetTemplate(&cloudformation.GetTemplateInput{
		StackName: aws.String(stackName),
	})

	if err != nil {
		return "", err
	}

	/* bounce through json marshaling to make whitespace predictable */

	var body interface{}

	err = json.Unmarshal([]byte(*res.TemplateBody), &body)

	if err != nil {
		return "", err
	}

	data, err := json.Marshal(body)

	process := regexpPrimaryProcess.FindStringSubmatch(string(data))

	if len(process) > 1 {
		return DashName(process[1]), nil
	}

	return "", nil
}

func releasesTable(app string) string {
	return os.Getenv("DYNAMO_RELEASES")
}

func releaseFromItem(item map[string]*dynamodb.AttributeValue) *Release {
	created, _ := time.Parse(SortableTime, coalesce(item["created"], ""))

	release := &Release{
		Id:       coalesce(item["id"], ""),
		App:      coalesce(item["app"], ""),
		Build:    coalesce(item["build"], ""),
		Env:      coalesce(item["env"], ""),
		Manifest: coalesce(item["manifest"], ""),
		Created:  created,
	}

	return release
}<|MERGE_RESOLUTION|>--- conflicted
+++ resolved
@@ -178,21 +178,17 @@
 		return err
 	}
 
-<<<<<<< HEAD
+	healthOptions := []string{"port", "path", "timeout"}
+
 	for _, entry := range m.Services {
-=======
-	healthOptions := []string{"port", "path", "timeout"}
-
-	for _, entry := range manifest {
 		entryName := UpperName(entry.Name)
 		for _, option := range healthOptions {
-			if val := entry.Label(fmt.Sprintf("convox.health.%s", option)); val != "" {
+			if val := entry.Labels[fmt.Sprintf("convox.health.%s", option)]; val != "" {
 				param := fmt.Sprintf("%sHealth%s", entryName, strings.Title(option))
 				app.Parameters[param] = val
 			}
 		}
 
->>>>>>> 24b0c4ec
 		// set all of WebCount=1, WebCpu=0, WebMemory=256 and WebFormation=1,0,256 style parameters
 		// so new deploys and rollbacks have the expected parameters
 		if vals, ok := app.Parameters[fmt.Sprintf("%sFormation", UpperName(entry.Name))]; ok {
